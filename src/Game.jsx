import React from 'react';
import Board from './Board';
import GameLogic from './gameLogic.js';
import _ from 'lodash';
import { clearGame, saveGame, savedActiveGame, savedTally, savedState } from './helpers/gamesHelper.js'

export default class Game extends React.Component {
  constructor(props) {
    super(props);
    this.TIMEOUT = 1000;
    this.SHORT_TIMEOUT = 500;
    this.LONG_TIMEOUT = 2000;
    this.startNew = this.startNew.bind(this);
    this.playerRoll = this.playerRoll.bind(this);
    this.hideDice = this.hideDice.bind(this);
    this.doDecidingRoll = this.doDecidingRoll.bind(this);
    this.updateGame = this.updateGame.bind(this);
    this.turnComplete = this.turnComplete.bind(this);
    this.completeGame = this.completeGame.bind(this);
    this.doAutomatedMove = this.doAutomatedMove.bind(this);
    this.animatePlayerClick = this.animatePlayerClick.bind(this);
    this.showGameOptions = this.showGameOptions.bind(this);
    this.undoLastMove = this.undoLastMove.bind(this);
    this.animateMove = this.animateMove.bind(this);
    this.afterAnimation = this.afterAnimation.bind(this);
    this.handleUnload = this.handleUnload.bind(this);
    this.animationInProgress = false;

    // TODO should probably do this in startNew()
    let gameLogic = new GameLogic();

    this.state = {
      game: gameLogic,
      tie: false,
      startButton: true,
      resumeButton: !!savedActiveGame(),
      nextGameButton: !savedActiveGame() && true,
      rolling: false,
    }
  }

  coverText() {
    let text;
    const game = this.state.game;
    const player = (game.currentPlayer === 'dark') ? ' Player ' : ' Computer ';

    if (this.state.winner) {
      text = player + ' has won the game!';
    } else if (this.state.noMoves) {
      text = player + ' has no moves..';
    } else if (this.state.rolling) {
      const decidingRoll = this.state.showDecision;
      text = (decidingRoll) ?
        (decidingRoll[0] + ', ' + decidingRoll[1] + player + 'starts...') :
        player + 'Rolling...';
      if (game.gameActive() && !game.currentPlayer) {
        text = this.state.tie ?
          (this.state.showDecision ? 'OOPS! Tie!' : ' Rolling again') :
          'Opening roll...';
      }
    }
    return text;
  }

  startNew(resume) {
    const game = this.state.game, _this = this;
    let lastGame;

    game.start();

    if (resume && (lastGame = savedActiveGame())) {
      game.setGame(lastGame);
    }

    if (!resume) {
      clearGame();
    }

    this.tally = savedTally();

    this.setState({
      game: game,
      startButton: false,
      rolling: lastGame ? false : true,
    });

    setTimeout(lastGame ? (function() {
      lastGame.currentPlayer === 'light' && _this.doAutomatedMove();
    }) : this.doDecidingRoll, this.TIMEOUT);

    window.addEventListener('beforeunload', this.handleUnload);
  }

  handleUnload(e) {
    const msg = 'Game is in progress.. Leave page?';
    (e || window.event).returnValue = msg;
    return msg;
  }

  hideDice() {
    this.setState({
      showDecision: false,
    });
    setTimeout(this.doDecidingRoll, this.TIMEOUT);
  }

  // decide who gets opening move
  doDecidingRoll() {
    this.setState({
      showDecision: false
    });
    const roll = this.state.game.decide();
    const tie = roll[0] === roll[1];
    this.setState({
      tie: tie,
      showDecision: roll
    })
    setTimeout( tie ? this.hideDice : this.playerRoll, this.LONG_TIMEOUT);
  }

  playerRoll() {
    this.state.game.rollPlayerDice();
    var game = this.state.game;

    this.setState({
      game: game,
      showDecision: null,
      clearDice: false,
      rolling: false,
    });

    saveGame(game.currentHistoryState());

    if(!game.canMove()) {
      if (game.lastRoll && game.lastRoll.length) {
        this.setState({noMoves: true})
      }
      setTimeout(this.turnComplete, this.TIMEOUT);
    } else if (game.currentPlayer === 'light') {
      setTimeout(this.doAutomatedMove, this.SHORT_TIMEOUT);
    }
  }

  afterAnimation() {
    const _this = this;
    return new Promise(function(resolve, reject) {
      if(!_this.animationInProgress) {
        resolve();
      }
    });
  }

  doAutomatedMove() {
    const game = this.state.game;
    if (game.currentPlayerHasWon()) {
      this.completeGame();
    } else {

      const move = game.automatedMove();
      if (move) {
        this.updateGame(move[0], move[1]);
      } else {
        if (game.lastRoll && game.lastRoll.length) {
          this.setState({noMoves: true})
        }
        setTimeout(this.turnComplete, this.TIMEOUT);
      }
    }
  }

  // move clicked chip to first available point.
  // TODO: highlight possible moves to select from
  animatePlayerClick(event, index) {
    const game = this.state.game;
    const moves = game.currentPlayerMoves(index);
    let move = moves.sort()[0];
    move = game.doMove(index, moves[0]);
    if(move) {
      if (game.currentPlayerHasWon()) {
        this.completeGame();
      } else if (move) {
        this.animateMove(move, game);
      }
    }
  }

  completeGame() {
    this.setState({
      winner: this.state.game.currentPlayer,
      game: this.state.game,
    });

    this.tally[this.state.game.currentPlayer] ++;
    saveGame(this.state.game.currentHistoryState(), this.tally);

    const tally = this.tally,
      target = tally.target,
      darkWon = tally.dark >= target,
      lightWon = tally.light >= target;

    if (darkWon || lightWon) {
      // TODO implement series winner screen
      alert(darkWon ? 'Player Wins Series!' : 'Computer Wins Series!');
      this.tally = this.DEFAULT_TALLY;
      saveGame(this.state.game.currentHistoryState());
    }

    window.removeEventListener('beforeunload', this.handleUnload);
    setTimeout(this.showGameOptions, this.LONG_TIMEOUT);
  }

<<<<<<< HEAD
  // TODO move all this anim stuff to a util file
  // TODO make animation optional
=======
>>>>>>> b74a4372

  // returns dom element where chips can be placed, based on position index.
  // this will be either a point, a spot on the center bar, or an offboard chip holder.
  findContainer(index) {
    let id;
    if(index > -1 && index < 24) {
      id = 'square_' + index;
    } else if (index === -1) {
      id = 'bar-holder-dark';
    } else if (index === 24) {
      id = 'bar-holder-light';
    } else if (index === 'off') {
      id = 'light-offboard';
    }
    return document.getElementById(id);
  }

  findAnimationChipBox(targetIndex, isStart) {
    const targetContainer = this.findContainer(targetIndex);
    let boxIds = [];
    const off = (targetIndex === 'off') ? (this.state.game.currentPlayer + '_') : '';
    for(let i = 0; i < targetContainer.firstChild.children.length; i++) {
      boxIds.push('box_' + targetIndex + '_' + (off) + i);
    }

    const _this = this;
    let lastBoxIndex = _.findLastIndex(boxIds, function(boxId) {
      const chips = document.getElementById(boxId).children;
      if (targetIndex === 'off') {
        return chips.length;
      } else {
        return chips.length && (chips[0].className.indexOf(_this.state.game.currentPlayer) !== -1);
      }
    });

    (!isStart && lastBoxIndex > -1) && lastBoxIndex++;
    (lastBoxIndex === -1) && (lastBoxIndex = 0);

    const lastBox = 'box_' + targetIndex + '_' + off + lastBoxIndex;

    return document.getElementById(lastBox);
  }

  // returns the position ([x, y]) of where a chip should be given targetIndex for a board element
  // if isStart is true, accounts for the chip itself being present, else calculates hypothetical position
  findAnimationTarget(targetIndex, isStart) {
    const boardRect = document.getElementById('board').getBoundingClientRect();
    const chipBox = this.findAnimationChipBox(targetIndex, isStart);
    return [chipBox.getBoundingClientRect().x - boardRect.x,
     chipBox.getBoundingClientRect().y - boardRect.y - (targetIndex === 'off' ? 43 : 0)];
  }

  // Returns an array of positions ([x, y]) for the path from container at startIndex to container at targetIndex.
  buildPath(startIndex, targetIndex, isStart) {
    const start = this.findAnimationTarget(startIndex, isStart);
    const end = this.findAnimationTarget(targetIndex, false);
    const diffX = end[0] - start[0];
    const diffY = end[1] - start[1];
    let path = [start.slice()];

    // calculate intermediate points
    const frame_count = 20;
    for (var i = 0; i < frame_count; i++) {
      const last = _.last(path).slice();
      last[0] = start[0] + (diffX / frame_count * i);
      last[1] = start[1] + (diffY / frame_count * i);
      path.push(last);
    }

    path.push(end.slice());
    return path;
  }

  // Returns an array of animation steps for an entire move, including blots moving to bar.
  // Each array item is either an animation step (hash of position and chip)
  // or a directive string like 'highlight' or 'pause'.
  buildPaths(chip, startIndex, moveSummary) {
    const move = moveSummary.move
    let pathPoints = _.flatten([move[0], move[1]]);
    let subMoves = [];
    const _this = this;
    for(var n = 0; n < pathPoints.length - 1; n++) {
      subMoves.push([pathPoints[n], pathPoints[n + 1]]);
    }

    let path = ['highlight'];
    const isBarChip = startIndex === 24 || startIndex === -1;

    _.each(subMoves, function(fromTo) {
      let pathpoints = _this.buildPath(fromTo[0], fromTo[1], startIndex === fromTo[0]);

      pathpoints = pathpoints.map(function(arr) {
        return {position: arr.slice(), chip: chip};
      }).slice();

      path  = _.concat(path, pathpoints);
      path  = _.concat(path, ['pause']);

      _this.lastBlotIndex = null;

      let blottedChip;
      // if a blot occurs, animate blotted chip to bar
      if (moveSummary.blots && moveSummary.blots.indexOf(fromTo[1]) !== -1) {
        const barIndex = _this.state.game.currentPlayer === 'dark' ? 24 : -1;
        pathpoints = _this.buildPath(fromTo[1], barIndex , true);
        const blotContainer = _this.findAnimationChipBox(fromTo[1], true);

        // TODO: bad, render should take care of chip position...
        if (!_this.lastBlotIndex) {
          _this.lastBlotIndex = fromTo[1];
        }

        blottedChip = blotContainer.firstChild;

        pathpoints = pathpoints.map(function(arr) {
          return {position: arr.slice(), chip: blottedChip};
        });

        path  = _.concat(path, pathpoints);
        path  = _.concat(path, ['pause']);
      }
    });
    return path;
  }

  animateMove(moveSummary, game, path, chip) {
    const move = moveSummary.move;
    const _this = this;
    const startIndex = move[0];
    chip = chip || this.findAnimationChipBox(startIndex, true).firstChild;
    path = path || this.buildPaths(chip, startIndex, moveSummary);

    this.animationInProgress = true;
    if (path.length) {
      let FRAME_RATE, frameInfo = path[0];
      if(frameInfo === 'highlight') {
        FRAME_RATE = 100;
        chip.className = 'chip selectable-light';
      } else if (frameInfo === 'pause') {
        FRAME_RATE = 200;
      } else {
        FRAME_RATE = 15;
        frameInfo.chip.style.left = frameInfo.position[0] + 'px';
        frameInfo.chip.style.top = frameInfo.position[1] + 'px';
        frameInfo.chip.style.zIndex = 1000000;
      }

      path = path.slice(1);
      setTimeout(function() {
        _this.animateMove(moveSummary, game, path, frameInfo.chip);
      }, FRAME_RATE);
    } else {
      this.setState({game: this.state.game});

      if(this.lastBlotIndex || this.lastBlotIndex === 0) {
        const box = document.getElementById('box_' + this.lastBlotIndex + '_0');
        const chip = box.firstChild;
        chip.style.left = box.style.left;
        chip.style.top = box.style.top;
        chip.style.zIndex = box.style.zIndex;
        this.lastBlotIndex = null;
      }

      this.animationInProgress = false;

      if (game.currentPlayerAutomated()) {
        this.doAutomatedMove();
      } else {
        if (game.lastRoll.length) {
          if(!game.canMove()) {
            this.setState({noMoves: true})
            setTimeout(this.turnComplete, this.TIMEOUT);
          }
        } else {
          setTimeout(this.turnComplete, this.TIMEOUT);
        }
      }
    }
  }



  updateGame(from, to) {
    let game = this.state.game;
    let move = game.doMove(from, to);
    if(move) {
      if (game.currentPlayer === 'dark' && game.currentPlayerHasWon()) {
        this.completeGame();
      } else if (game.currentPlayer === 'light' && move) {
        this.animateMove(move, game);
      } else if(game.canMove()) {
         this.setState({game: game});
      } else {
        const _this = this;
        setTimeout(function() {
          if (game.lastRoll && game.lastRoll.length) {
            _this.setState({
              noMoves: true,
              game: game,
            })
          }
          setTimeout(_this.turnComplete, _this.TIMEOUT);
        }, this.SHORT_TIMEOUT);
      }
    } else {
      this.setState({game: game})
      // TODO reset chip
    }
  }

  turnComplete() {
    const game = this.state.game;
    game.nextTurn();
    this.setState({
      noMoves: false,
      game: game,
      clearDice: true,
      rolling: true,
    });

    setTimeout(this.playerRoll, this.TIMEOUT);
  }

  showGameOptions() {
    this.setState({
      startButton: true,
      winner: null,
    });
  }

  undoLastMove() {
    const game = this.state.game
    game.undo();
    this.setState({game: game});
  }

  render() {
    // TODO componentize start button or general button
    // TODO figure out better way to preload dice imgs
    const coverText = this.coverText();


    return (
      <div className="game">
        <div className="top-area">
          <div className='images' style={{display: 'none'}}>
            <img src={require('./images/die1.png')} />
            <img src={require('./images/die2.png')} />
            <img src={require('./images/die3.png')} />
            <img src={require('./images/die4.png')} />
            <img src={require('./images/die5.png')} />
            <img src={require('./images/die6.png')} />
          </div>
        </div>
        <div className="">
          <Board
            game={this.state.game}
            rolling={this.state.rolling}
            updateGame={this.updateGame}
            tie={this.state.tie}
            showDecision={this.state.showDecision}
            showCover={this.state.startButton || coverText}
            coverText={coverText}
            undoLastMove={this.undoLastMove}
<<<<<<< HEAD
            tally={savedTally()}
=======
            turnComplete={this.turnComplete}
            animatePlayerClick={this.animatePlayerClick}
            afterAnimation={this.afterAnimation}
>>>>>>> b74a4372
            startButton={this.state.startButton &&
              <div
                className='cover-button'
                onClick={() => this.startNew()}>
               {this.state.resumeButton ? 'Start New Game' : 'Start Game..' }
              </div>
            }
            resumeButton={!this.state.nextGameButton && this.state.resumeButton &&
              <div
                className='cover-button'
                onClick={() => this.startNew(true)}>
                Resume Game..
              </div>
            }
            nextGameButton={this.state.nextGameButton &&
              <div
                className='cover-button'
                onClick={() => this.startNew(true)}>
                Next Game..
              </div>
            }
            clearDice={this.state.clearDice}
          />
        </div>
      </div>
    );
  }
}<|MERGE_RESOLUTION|>--- conflicted
+++ resolved
@@ -209,11 +209,8 @@
     setTimeout(this.showGameOptions, this.LONG_TIMEOUT);
   }
 
-<<<<<<< HEAD
   // TODO move all this anim stuff to a util file
   // TODO make animation optional
-=======
->>>>>>> b74a4372
 
   // returns dom element where chips can be placed, based on position index.
   // this will be either a point, a spot on the center bar, or an offboard chip holder.
@@ -478,13 +475,10 @@
             showCover={this.state.startButton || coverText}
             coverText={coverText}
             undoLastMove={this.undoLastMove}
-<<<<<<< HEAD
             tally={savedTally()}
-=======
             turnComplete={this.turnComplete}
             animatePlayerClick={this.animatePlayerClick}
             afterAnimation={this.afterAnimation}
->>>>>>> b74a4372
             startButton={this.state.startButton &&
               <div
                 className='cover-button'
