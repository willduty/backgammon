--- conflicted
+++ resolved
@@ -31,11 +31,7 @@
   padding: 0 0 0 0 ;
   border: 0 0 0 0;
   position: relative;
-<<<<<<< HEAD
-  left: 100px;
-=======
-  left: 200px;
->>>>>>> a47b3747
+  left: 300px;
   height: 600px;
   float: left;
 }
